# Copyright (C) 2013  SPARTA, Inc. a Parsons Company
#
# Permission to use, copy, modify, and distribute this software for any
# purpose with or without fee is hereby granted, provided that the above
# copyright notice and this permission notice appear in all copies.
#
# THE SOFTWARE IS PROVIDED "AS IS" AND SPARTA DISCLAIMS ALL WARRANTIES WITH
# REGARD TO THIS SOFTWARE INCLUDING ALL IMPLIED WARRANTIES OF MERCHANTABILITY
# AND FITNESS.  IN NO EVENT SHALL SPARTA BE LIABLE FOR ANY SPECIAL, DIRECT,
# INDIRECT, OR CONSEQUENTIAL DAMAGES OR ANY DAMAGES WHATSOEVER RESULTING FROM
# LOSS OF USE, DATA OR PROFITS, WHETHER IN AN ACTION OF CONTRACT, NEGLIGENCE
# OR OTHER TORTIOUS ACTION, ARISING OUT OF OR IN CONNECTION WITH THE USE OR
# PERFORMANCE OF THIS SOFTWARE.

"""
This module contains utility functions for use in standalone scripts.
"""

<<<<<<< HEAD
=======
import django

from django.conf import settings

from rpki import config
from rpki import autoconf

>>>>>>> d4f19b6a
__version__ = '$Id$'


def setup():
    """
    Configure Django enough to use the ORM.
    """
<<<<<<< HEAD

    # In theory we no longer need to call settings.configure, which
    # probably means this whole module can go away soon, but leave
    # breadcrumbs for now.

    if True:
	os.environ.update(DJANGO_SETTINGS_MODULE = "rpki.django_settings")

    else:
	from rpki import config
	from rpki import autoconf
	from django.conf import settings

	cfg = config.parser(section='web_portal')
	# INSTALLED_APPS doesn't seem necessary so long as you are only accessing
	# existing tables.
	settings.configure(
	    DATABASES={
		'default': {
		    'ENGINE': 'django.db.backends.mysql',
		    'NAME': cfg.get('sql-database'),
		    'USER': cfg.get('sql-username'),
		    'PASSWORD': cfg.get('sql-password'),
		}
	    },
	)
=======
    cfg = config.parser(section='web_portal')
    # INSTALLED_APPS doesn't seem necessary so long as you are only accessing
    # existing tables.
    settings.configure(
        DATABASES={
            'default': {
                'ENGINE': 'django.db.backends.mysql',
                'NAME': cfg.get('sql-database'),
                'USER': cfg.get('sql-username'),
                'PASSWORD': cfg.get('sql-password'),
            }
        },
        MIDDLEWARE_CLASSES = (),
    )
    if django.VERSION >= (1, 7):
        from django.apps import apps
        apps.populate(settings.INSTALLED_APPS)
>>>>>>> d4f19b6a
<|MERGE_RESOLUTION|>--- conflicted
+++ resolved
@@ -16,16 +16,6 @@
 This module contains utility functions for use in standalone scripts.
 """
 
-<<<<<<< HEAD
-=======
-import django
-
-from django.conf import settings
-
-from rpki import config
-from rpki import autoconf
-
->>>>>>> d4f19b6a
 __version__ = '$Id$'
 
 
@@ -33,7 +23,6 @@
     """
     Configure Django enough to use the ORM.
     """
-<<<<<<< HEAD
 
     # In theory we no longer need to call settings.configure, which
     # probably means this whole module can go away soon, but leave
@@ -43,6 +32,7 @@
 	os.environ.update(DJANGO_SETTINGS_MODULE = "rpki.django_settings")
 
     else:
+	import django
 	from rpki import config
 	from rpki import autoconf
 	from django.conf import settings
@@ -57,25 +47,14 @@
 		    'NAME': cfg.get('sql-database'),
 		    'USER': cfg.get('sql-username'),
 		    'PASSWORD': cfg.get('sql-password'),
-		}
+		},
 	    },
+	    MIDDLEWARE_CLASSES = (),
 	)
-=======
-    cfg = config.parser(section='web_portal')
-    # INSTALLED_APPS doesn't seem necessary so long as you are only accessing
-    # existing tables.
-    settings.configure(
-        DATABASES={
-            'default': {
-                'ENGINE': 'django.db.backends.mysql',
-                'NAME': cfg.get('sql-database'),
-                'USER': cfg.get('sql-username'),
-                'PASSWORD': cfg.get('sql-password'),
-            }
-        },
-        MIDDLEWARE_CLASSES = (),
-    )
-    if django.VERSION >= (1, 7):
-        from django.apps import apps
-        apps.populate(settings.INSTALLED_APPS)
->>>>>>> d4f19b6a
+	# Can't populate apps if we don't know what they are.  If this
+	# explodes with an AppRegistryNotReady exception, the above comment
+	# about not needing to set INSTALLED_APPS is no longer true and
+	# you'll need to fix that here.
+	if False and django.VERSION >= (1, 7):
+	    from django.apps import apps
+	    apps.populate(settings.INSTALLED_APPS)