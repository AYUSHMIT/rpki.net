#!/usr/bin/env python

# $Id$
#
# Copyright (C) 2009--2013  Internet Systems Consortium ("ISC")
#
# Permission to use, copy, modify, and distribute this software for any
# purpose with or without fee is hereby granted, provided that the above
# copyright notice and this permission notice appear in all copies.
#
# THE SOFTWARE IS PROVIDED "AS IS" AND ISC DISCLAIMS ALL WARRANTIES WITH
# REGARD TO THIS SOFTWARE INCLUDING ALL IMPLIED WARRANTIES OF MERCHANTABILITY
# AND FITNESS.  IN NO EVENT SHALL ISC BE LIABLE FOR ANY SPECIAL, DIRECT,
# INDIRECT, OR CONSEQUENTIAL DAMAGES OR ANY DAMAGES WHATSOEVER RESULTING FROM
# LOSS OF USE, DATA OR PROFITS, WHETHER IN AN ACTION OF CONTRACT, NEGLIGENCE
# OR OTHER TORTIOUS ACTION, ARISING OUT OF OR IN CONNECTION WITH THE USE OR
# PERFORMANCE OF THIS SOFTWARE.
#
# Portions copyright (C) 2007--2008  American Registry for Internet Numbers ("ARIN")
#
# Permission to use, copy, modify, and distribute this software for any
# purpose with or without fee is hereby granted, provided that the above
# copyright notice and this permission notice appear in all copies.
#
# THE SOFTWARE IS PROVIDED "AS IS" AND ARIN DISCLAIMS ALL WARRANTIES WITH
# REGARD TO THIS SOFTWARE INCLUDING ALL IMPLIED WARRANTIES OF MERCHANTABILITY
# AND FITNESS.  IN NO EVENT SHALL ARIN BE LIABLE FOR ANY SPECIAL, DIRECT,
# INDIRECT, OR CONSEQUENTIAL DAMAGES OR ANY DAMAGES WHATSOEVER RESULTING FROM
# LOSS OF USE, DATA OR PROFITS, WHETHER IN AN ACTION OF CONTRACT, NEGLIGENCE
# OR OTHER TORTIOUS ACTION, ARISING OUT OF OR IN CONNECTION WITH THE USE OR
# PERFORMANCE OF THIS SOFTWARE.

"""
Command line IR back-end control program for rpkid and pubd.
"""

# Command line processing of this program is too complex and
# idiosyncratic to be worth trying to reimplement using argparse.

import sys
import getopt
import textwrap
import rpki.left_right
import rpki.http_simple
import rpki.x509
import rpki.config
import rpki.log
import rpki.publication

pem_out = None

class UsageWrapper(textwrap.TextWrapper):
  """
  Call interface around Python textwrap.Textwrapper class.
  """

  def __call__(self, *args):
    """
    Format arguments, with TextWrapper indentation.
    """
    return self.fill(textwrap.dedent(" ".join(args)))

usage_fill = UsageWrapper(subsequent_indent = " " * 4)

class reply_elt_mixin(object):
  """
  Protocol mix-in for printout of reply PDUs.
  """

  is_cmd = False

  def client_reply_decode(self):
    pass

  def client_reply_show(self):
    print self.element_name
    for i in self.attributes + self.elements:
      if getattr(self, i) is not None:
        print "  %s: %s" % (i, getattr(self, i))

class cmd_elt_mixin(reply_elt_mixin):
  """
  Protocol mix-in for command line client element PDUs.
  """

  is_cmd = True

  ## @var excludes
  # XML attributes and elements that should not be allowed as command
  # line arguments.
  excludes = ()

  @classmethod
  def usage(cls):
    """
    Generate usage message for this PDU.
    """
    args = " ".join("--" + x + "=" for x in cls.attributes + cls.elements if x not in cls.excludes)
    bools = " ".join("--" + x for x in cls.booleans)
    if args and bools:
      return args + " " + bools
    else:
      return args or bools

  def client_getopt(self, argv):
    """
    Parse options for this class.
    """
    # pylint: disable=W0621
    opts, argv = getopt.getopt(argv, "", [x + "=" for x in self.attributes + self.elements if x not in self.excludes] + list(self.booleans))
    for o, a in opts:
      o = o[2:]
      handler = getattr(self, "client_query_" + o, None)
      if handler is not None:
        handler(a)
      elif o in self.booleans:
        setattr(self, o, True)
      else:
        assert o in self.attributes
        setattr(self, o, a)
    return argv

  def client_query_bpki_cert(self, arg):
    """
    Special handler for --bpki_cert option.
    """
    self.bpki_cert = rpki.x509.X509(Auto_file = arg)

  def client_query_glue(self, arg):
    """
    Special handler for --bpki_glue option.
    """
    self.bpki_glue = rpki.x509.X509(Auto_file = arg)

  def client_query_bpki_cms_cert(self, arg):
    """
    Special handler for --bpki_cms_cert option.
    """
    self.bpki_cms_cert = rpki.x509.X509(Auto_file = arg)

  def client_query_cms_glue(self, arg):
    """
    Special handler for --bpki_cms_glue option.
    """
    self.bpki_cms_glue = rpki.x509.X509(Auto_file = arg)

class cmd_msg_mixin(object):
  """
  Protocol mix-in for command line client message PDUs.
  """

  @classmethod
  def usage(cls):
    """
    Generate usage message for this PDU.
    """
    for k, v in cls.pdus.items():
      if v.is_cmd:
        print usage_fill(k, v.usage())

# left-right protcol

class left_right_msg(cmd_msg_mixin, rpki.left_right.msg):

  class self_elt(cmd_elt_mixin, rpki.left_right.self_elt):
    pass

  class bsc_elt(cmd_elt_mixin, rpki.left_right.bsc_elt):

    excludes = ("pkcs10_request",)

    def client_query_signing_cert(self, arg):
      """--signing_cert option."""
      self.signing_cert = rpki.x509.X509(Auto_file = arg)

    def client_query_signing_cert_crl(self, arg):
      """--signing_cert_crl option."""
      self.signing_cert_crl = rpki.x509.CRL(Auto_file = arg)

    def client_reply_decode(self):
      global pem_out
      if pem_out is not None and self.pkcs10_request is not None:
        if isinstance(pem_out, str):
          pem_out = open(pem_out, "w")
        pem_out.write(self.pkcs10_request.get_PEM())

  class parent_elt(cmd_elt_mixin, rpki.left_right.parent_elt):
    pass

  class child_elt(cmd_elt_mixin, rpki.left_right.child_elt):
    pass

  class repository_elt(cmd_elt_mixin, rpki.left_right.repository_elt):
    pass

  class list_published_objects_elt(cmd_elt_mixin, rpki.left_right.list_published_objects_elt):
    excludes = ("uri",)

  class list_received_resources_elt(cmd_elt_mixin, rpki.left_right.list_received_resources_elt):
    excludes = ("parent_handle", "notBefore", "notAfter", "uri", "sia_uri", "aia_uri", "asn", "ipv4", "ipv6")

  class report_error_elt(reply_elt_mixin, rpki.left_right.report_error_elt):
    pass

  pdus = dict((x.element_name, x)
              for x in (self_elt, bsc_elt, parent_elt, child_elt, repository_elt,
                        list_published_objects_elt, list_received_resources_elt, report_error_elt))

class left_right_sax_handler(rpki.left_right.sax_handler):
  pdu = left_right_msg

class left_right_cms_msg(rpki.left_right.cms_msg):
  saxify = left_right_sax_handler.saxify

# Publication protocol

class publication_msg(cmd_msg_mixin, rpki.publication.msg):

  class config_elt(cmd_elt_mixin, rpki.publication.config_elt):

    def client_query_bpki_crl(self, arg):
      """
      Special handler for --bpki_crl option.
      """
      self.bpki_crl = rpki.x509.CRL(Auto_file = arg)

  class client_elt(cmd_elt_mixin, rpki.publication.client_elt):
    pass

  class certificate_elt(cmd_elt_mixin, rpki.publication.certificate_elt):
    pass

  class crl_elt(cmd_elt_mixin, rpki.publication.crl_elt):
    pass

  class manifest_elt(cmd_elt_mixin, rpki.publication.manifest_elt):
    pass

  class roa_elt(cmd_elt_mixin, rpki.publication.roa_elt):
    pass

  class report_error_elt(reply_elt_mixin, rpki.publication.report_error_elt):
    pass

  class ghostbuster_elt(cmd_elt_mixin, rpki.publication.ghostbuster_elt):
    pass

  pdus = dict((x.element_name, x)
              for x in (config_elt, client_elt, certificate_elt, crl_elt,
                        manifest_elt, roa_elt, report_error_elt,
                        ghostbuster_elt))

class publication_sax_handler(rpki.publication.sax_handler):
  pdu = publication_msg

class publication_cms_msg(rpki.publication.cms_msg):
  saxify = publication_sax_handler.saxify

# Usage

top_opts = ["config=", "help", "pem_out=", "quiet", "verbose"]

def usage(code = 1):
  if __doc__ is not None:
    print __doc__.strip()
    print
  print "Usage:"
  print
  print "# Top-level options:"
  print usage_fill(*["--" + x for x in top_opts])
  print
  print "# left-right protocol:"
  left_right_msg.usage()
  print
  print "# publication protocol:"
  publication_msg.usage()
  sys.exit(code)

# Main program

rpki.log.init("irbe_cli")

argv = sys.argv[1:]

if not argv:
  usage(0)

cfg_file = None
verbose = True

opts, argv = getopt.getopt(argv, "c:hpqv?", top_opts)
for o, a in opts:
  if o in ("-?", "-h", "--help"):
    usage(0)
  elif o in ("-c", "--config"):
    cfg_file = a
  elif o in ("-p", "--pem_out"):
    pem_out = a
  elif o in ("-q", "--quiet"):
    verbose = False
  elif o in ("-v", "--verbose"):
    verbose = True

if not argv:
  usage(1)

cfg = rpki.config.parser(set_filename = cfg_file, section = "irbe_cli")

q_msg_left_right  = []
q_msg_publication = []

while argv:
  if argv[0] in left_right_msg.pdus:
    q_pdu = left_right_msg.pdus[argv[0]]()
    q_msg = q_msg_left_right
  elif argv[0] in publication_msg.pdus:
    q_pdu = publication_msg.pdus[argv[0]]()
    q_msg = q_msg_publication
  else:
    usage(1)
  argv = q_pdu.client_getopt(argv[1:])
  q_msg.append(q_pdu)

<<<<<<< HEAD
if True:
  os.environ.update(DJANGO_SETTINGS_MODULE = "rpki.django_settings")

else:
  from django.conf import settings
  settings.configure(
    DATABASES = { "default" : {
      "ENGINE"   : "django.db.backends.mysql",
      "NAME"     : cfg.get("sql-database", section = "irdbd"),
      "USER"     : cfg.get("sql-username", section = "irdbd"),
      "PASSWORD" : cfg.get("sql-password", section = "irdbd"),
      "HOST"     : "",
      "PORT"     : "",
      "OPTIONS"  : { "init_command": "SET storage_engine=INNODB" }}},
    INSTALLED_APPS = ("rpki.irdb",),
  )
=======
import django

from django.conf import settings

settings.configure(
  DATABASES = { "default" : {
    "ENGINE"   : "django.db.backends.mysql",
    "NAME"     : cfg.get("sql-database", section = "irdbd"),
    "USER"     : cfg.get("sql-username", section = "irdbd"),
    "PASSWORD" : cfg.get("sql-password", section = "irdbd"),
    "HOST"     : "",
    "PORT"     : "",
    "OPTIONS"  : { "init_command": "SET storage_engine=INNODB" }}},
  INSTALLED_APPS = ("rpki.irdb",),
  MIDDLEWARE_CLASSES = (),
)
>>>>>>> d4f19b6a

if django.VERSION >= (1, 7):
  from django.apps import apps
  apps.populate(settings.INSTALLED_APPS)

import rpki.irdb

server_ca = rpki.irdb.ServerCA.objects.get()
irbe = server_ca.ee_certificates.get(purpose = "irbe")

if q_msg_left_right:

  rpkid = server_ca.ee_certificates.get(purpose = "rpkid")

  rpkid_url = "http://%s:%s/left-right/" % (
    cfg.get("server-host", section = "rpkid"),
    cfg.get("server-port", section = "rpkid"))

  rpki.http_simple.client(
    proto_cms_msg = left_right_cms_msg,
    client_key    = irbe.private_key,
    client_cert   = irbe.certificate,
    server_ta     = server_ca.certificate,
    server_cert   = rpkid.certificate,
    url           = rpkid_url,
    debug         = verbose,
    q_msg         = left_right_msg(*q_msg_left_right))

if q_msg_publication:

  pubd = server_ca.ee_certificates.get(purpose = "pubd")

  pubd_url = "http://%s:%s/control/" % (
    cfg.get("server-host", section = "pubd"),
    cfg.get("server-port", section = "pubd"))

  rpki.http_simple.client(
    proto_cms_msg = publication_cms_msg,
    client_key    = irbe.private_key,
    client_cert   = irbe.certificate,
    server_ta     = server_ca.certificate,
    server_cert   = pubd.certificate,
    url           = pubd_url,
    debug         = verbose,
    q_msg         = publication_msg(*q_msg_publication))<|MERGE_RESOLUTION|>--- conflicted
+++ resolved
@@ -321,11 +321,11 @@
   argv = q_pdu.client_getopt(argv[1:])
   q_msg.append(q_pdu)
 
-<<<<<<< HEAD
 if True:
   os.environ.update(DJANGO_SETTINGS_MODULE = "rpki.django_settings")
 
 else:
+  import django
   from django.conf import settings
   settings.configure(
     DATABASES = { "default" : {
@@ -337,29 +337,11 @@
       "PORT"     : "",
       "OPTIONS"  : { "init_command": "SET storage_engine=INNODB" }}},
     INSTALLED_APPS = ("rpki.irdb",),
+    MIDDLEWARE_CLASSES = (),
   )
-=======
-import django
-
-from django.conf import settings
-
-settings.configure(
-  DATABASES = { "default" : {
-    "ENGINE"   : "django.db.backends.mysql",
-    "NAME"     : cfg.get("sql-database", section = "irdbd"),
-    "USER"     : cfg.get("sql-username", section = "irdbd"),
-    "PASSWORD" : cfg.get("sql-password", section = "irdbd"),
-    "HOST"     : "",
-    "PORT"     : "",
-    "OPTIONS"  : { "init_command": "SET storage_engine=INNODB" }}},
-  INSTALLED_APPS = ("rpki.irdb",),
-  MIDDLEWARE_CLASSES = (),
-)
->>>>>>> d4f19b6a
-
-if django.VERSION >= (1, 7):
-  from django.apps import apps
-  apps.populate(settings.INSTALLED_APPS)
+  if django.VERSION >= (1, 7):
+    from django.apps import apps
+    apps.populate(settings.INSTALLED_APPS)
 
 import rpki.irdb
 
