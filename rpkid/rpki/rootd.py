"""
Trivial RPKI up-down protocol root server, for testing.  Not suitable
for production use.  Overrides a bunch of method definitions from the
rpki.* classes in order to reuse as much code as possible.

Usage: python rootd.py [ { -c | --config } configfile ] [ { -h | --help } ]

$Id$

Copyright (C) 2009--2011  Internet Systems Consortium ("ISC")

Permission to use, copy, modify, and distribute this software for any
purpose with or without fee is hereby granted, provided that the above
copyright notice and this permission notice appear in all copies.

THE SOFTWARE IS PROVIDED "AS IS" AND ISC DISCLAIMS ALL WARRANTIES WITH
REGARD TO THIS SOFTWARE INCLUDING ALL IMPLIED WARRANTIES OF MERCHANTABILITY
AND FITNESS.  IN NO EVENT SHALL ISC BE LIABLE FOR ANY SPECIAL, DIRECT,
INDIRECT, OR CONSEQUENTIAL DAMAGES OR ANY DAMAGES WHATSOEVER RESULTING FROM
LOSS OF USE, DATA OR PROFITS, WHETHER IN AN ACTION OF CONTRACT, NEGLIGENCE
OR OTHER TORTIOUS ACTION, ARISING OUT OF OR IN CONNECTION WITH THE USE OR
PERFORMANCE OF THIS SOFTWARE.

Portions copyright (C) 2007--2008  American Registry for Internet Numbers ("ARIN")

Permission to use, copy, modify, and distribute this software for any
purpose with or without fee is hereby granted, provided that the above
copyright notice and this permission notice appear in all copies.

THE SOFTWARE IS PROVIDED "AS IS" AND ARIN DISCLAIMS ALL WARRANTIES WITH
REGARD TO THIS SOFTWARE INCLUDING ALL IMPLIED WARRANTIES OF MERCHANTABILITY
AND FITNESS.  IN NO EVENT SHALL ARIN BE LIABLE FOR ANY SPECIAL, DIRECT,
INDIRECT, OR CONSEQUENTIAL DAMAGES OR ANY DAMAGES WHATSOEVER RESULTING FROM
LOSS OF USE, DATA OR PROFITS, WHETHER IN AN ACTION OF CONTRACT, NEGLIGENCE
OR OTHER TORTIOUS ACTION, ARISING OUT OF OR IN CONNECTION WITH THE USE OR
PERFORMANCE OF THIS SOFTWARE.
"""

import os, time, getopt, sys
import rpki.resource_set, rpki.up_down, rpki.left_right, rpki.x509
import rpki.http, rpki.config, rpki.exceptions, rpki.relaxng
import rpki.sundial, rpki.log, rpki.oids

rootd = None

class list_pdu(rpki.up_down.list_pdu):
  def serve_pdu(self, q_msg, r_msg, ignored, callback, errback):
    r_msg.payload = rpki.up_down.list_response_pdu()
    rootd.compose_response(r_msg)
    callback()

class issue_pdu(rpki.up_down.issue_pdu):
  def serve_pdu(self, q_msg, r_msg, ignored, callback, errback):
    self.pkcs10.check_valid_rpki()
    r_msg.payload = rpki.up_down.issue_response_pdu()
    rootd.compose_response(r_msg, self.pkcs10)
    callback()

class revoke_pdu(rpki.up_down.revoke_pdu):
  def serve_pdu(self, q_msg, r_msg, ignored, callback, errback):
    rpki.log.debug("Revocation requested for SKI %s" % self.ski)
    subject_cert = rootd.get_subject_cert()
    if subject_cert is None or subject_cert.gSKI() != self.ski:
      raise rpki.exceptions.NotInDatabase
    now = rpki.sundial.now()
    rootd.revoke_subject_cert(now)
    rootd.del_subject_cert()
    rootd.del_subject_pkcs10()
    rootd.generate_crl_and_manifest(now)
    r_msg.payload = rpki.up_down.revoke_response_pdu()
    r_msg.payload.class_name = self.class_name
    r_msg.payload.ski = self.ski
    callback()

class message_pdu(rpki.up_down.message_pdu):

  name2type = {
    "list"            : list_pdu,
    "list_response"   : rpki.up_down.list_response_pdu,
    "issue"           : issue_pdu,
    "issue_response"  : rpki.up_down.issue_response_pdu,
    "revoke"          : revoke_pdu,
    "revoke_response" : rpki.up_down.revoke_response_pdu,
    "error_response"  : rpki.up_down.error_response_pdu }

  type2name = dict((v, k) for k, v in name2type.items())

  def log_query(self, child):
    """
    Log query we're handling.
    """
    rpki.log.info("Serving %s query" % self.type)

class sax_handler(rpki.up_down.sax_handler):
  pdu = message_pdu

class cms_msg(rpki.up_down.cms_msg):
  saxify = sax_handler.saxify

class main(object):

  def get_root_cert(self):
    rpki.log.debug("Read root cert %s" % self.rpki_root_cert_file)
    self.rpki_root_cert = rpki.x509.X509(Auto_file = self.rpki_root_cert_file)

  def root_newer_than_subject(self):
    return os.stat(self.rpki_root_cert_file).st_mtime > os.stat(self.rpki_root_dir + self.rpki_subject_cert).st_mtime

  def get_subject_cert(self):
    filename = self.rpki_root_dir + self.rpki_subject_cert
    try:
      x = rpki.x509.X509(Auto_file = filename)
      rpki.log.debug("Read subject cert %s" % filename)
      return x
    except IOError:
      return None

  def set_subject_cert(self, cert):
    filename = self.rpki_root_dir + self.rpki_subject_cert
    rpki.log.debug("Writing subject cert %s, SKI %s" % (filename, cert.hSKI()))
    f = open(filename, "wb")
    f.write(cert.get_DER())
    f.close()

  def del_subject_cert(self):
    filename = self.rpki_root_dir + self.rpki_subject_cert
    rpki.log.debug("Deleting subject cert %s" % filename)
    os.remove(filename)

  def get_subject_pkcs10(self):
    try:
      x = rpki.x509.PKCS10(Auto_file = self.rpki_subject_pkcs10)
      rpki.log.debug("Read subject PKCS #10 %s" % self.rpki_subject_pkcs10)
      return x
    except IOError:
      return None

  def set_subject_pkcs10(self, pkcs10):
    rpki.log.debug("Writing subject PKCS #10 %s" % self.rpki_subject_pkcs10)
    f = open(self.rpki_subject_pkcs10, "wb")
    f.write(pkcs10.get_DER())
    f.close()

  def del_subject_pkcs10(self):
    rpki.log.debug("Deleting subject PKCS #10 %s" % self.rpki_subject_pkcs10)
    try:
      os.remove(self.rpki_subject_pkcs10)
    except OSError:
      pass

  def issue_subject_cert_maybe(self, new_pkcs10):
    now = rpki.sundial.now()
    subject_cert = self.get_subject_cert()
    old_pkcs10 = self.get_subject_pkcs10()
    if new_pkcs10 is not None and new_pkcs10 != old_pkcs10:
      self.set_subject_pkcs10(new_pkcs10)
      if subject_cert is not None:
        rpki.log.debug("PKCS #10 changed, regenerating subject certificate")
        subject_cert = None
    if subject_cert is not None and subject_cert.getNotAfter() <= now + self.rpki_subject_regen:
      rpki.log.debug("Subject certificate has reached expiration threshold, regenerating")
      subject_cert = None
    if subject_cert is not None and self.root_newer_than_subject():
      rpki.log.debug("Root certificate has changed, regenerating subject")
      subject_cert = None
    self.get_root_cert()
    if subject_cert is not None:
      return subject_cert
    pkcs10 = old_pkcs10 if new_pkcs10 is None else new_pkcs10
    if pkcs10 is None:
      rpki.log.debug("No PKCS #10 request, can't generate subject certificate yet")
      return None
    resources = self.rpki_root_cert.get_3779resources()
    rpki.log.info("Generating subject cert with resources " + str(resources))
    req_key = pkcs10.getPublicKey()
    req_sia = pkcs10.get_SIA()
    self.next_serial_number()
    subject_cert = self.rpki_root_cert.issue(
      keypair     = self.rpki_root_key,
      subject_key = req_key,
      serial      = self.serial_number,
      sia         = req_sia,
      aia         = self.rpki_root_cert_uri,
      crldp       = self.rpki_base_uri + self.rpki_root_crl,
      resources   = resources,
      notAfter    = now + self.rpki_subject_lifetime)
    self.set_subject_cert(subject_cert)
    self.generate_crl_and_manifest(now)
    return subject_cert

  def generate_crl_and_manifest(self, now):
    subject_cert = self.get_subject_cert()
    self.next_serial_number()
    self.next_crl_number()
    crl = rpki.x509.CRL.generate(
      keypair             = self.rpki_root_key,
      issuer              = self.rpki_root_cert,
      serial              = self.crl_number,
      thisUpdate          = now,
      nextUpdate          = now + self.rpki_subject_lifetime,
      revokedCertificates = self.revoked)
    rpki.log.debug("Writing CRL %s" % (self.rpki_root_dir + self.rpki_root_crl))
    f = open(self.rpki_root_dir + self.rpki_root_crl, "wb")
    f.write(crl.get_DER())
    f.close()
    manifest_content = [(self.rpki_root_crl, crl)]
    if subject_cert is not None:
      manifest_content.append((self.rpki_subject_cert, subject_cert))
    manifest_resources = rpki.resource_set.resource_bag.from_inheritance()
    manifest_keypair = rpki.x509.RSA.generate()
    manifest_cert = self.rpki_root_cert.issue(
      keypair     = self.rpki_root_key,
      subject_key = manifest_keypair.get_RSApublic(),
<<<<<<< HEAD
      serial      = serial + 1,
=======
      serial      = self.serial_number,
>>>>>>> d559bc6a
      sia         = ((rpki.oids.name2oid["id-ad-signedObject"],
                      ("uri", self.rpki_base_uri + self.rpki_root_manifest)),),
      aia         = self.rpki_root_cert_uri,
      crldp       = self.rpki_base_uri + self.rpki_root_crl,
      resources   = manifest_resources,
      notAfter    = now + self.rpki_subject_lifetime,
      is_ca       = False)
    manifest = rpki.x509.SignedManifest.build(
      serial         = self.crl_number,
      thisUpdate     = now,
      nextUpdate     = now + self.rpki_subject_lifetime,
      names_and_objs = manifest_content,
      keypair        = manifest_keypair,
      certs          = manifest_cert)
    rpki.log.debug("Writing manifest %s" % (self.rpki_root_dir + self.rpki_root_manifest))
    f = open(self.rpki_root_dir + self.rpki_root_manifest, "wb")
    f.write(manifest.get_DER())
    f.close()

  def revoke_subject_cert(self, now):
    self.revoked.append((self.get_subject_cert().getSerial(), now.toASN1tuple(), ()))

  def compose_response(self, r_msg, pkcs10 = None):
    subject_cert = self.issue_subject_cert_maybe(pkcs10)
    rc = rpki.up_down.class_elt()
    rc.class_name = self.rpki_class_name
    rc.cert_url = rpki.up_down.multi_uri(self.rpki_root_cert_uri)
    rc.from_resource_bag(self.rpki_root_cert.get_3779resources())
    rc.issuer = self.rpki_root_cert
    r_msg.payload.classes.append(rc)
    if subject_cert is not None:
      rc.certs.append(rpki.up_down.certificate_elt())
      rc.certs[0].cert_url = rpki.up_down.multi_uri(self.rpki_base_uri + self.rpki_subject_cert)
      rc.certs[0].cert = subject_cert

  def up_down_handler(self, query, path, cb):
    try:
      q_msg = cms_msg(DER = query).unwrap((self.bpki_ta, self.child_bpki_cert))
    except (rpki.async.ExitNow, SystemExit):
      raise
    except Exception, e:
      rpki.log.traceback()
      return cb(400, reason = "Could not process PDU: %s" % e)

    def done(r_msg):
      cb(200, body = cms_msg().wrap(r_msg, self.rootd_bpki_key, self.rootd_bpki_cert))

    try:
      q_msg.serve_top_level(None, done)
    except (rpki.async.ExitNow, SystemExit):
      raise
    except Exception, e:
      rpki.log.traceback()
      try:
        done(q_msg.serve_error(e))
      except (rpki.async.ExitNow, SystemExit):
        raise
      except Exception, e:
        rpki.log.traceback()
        cb(500, reason = "Could not process PDU: %s" % e)


  def next_crl_number(self):
    if self.crl_number is None:
      try:
        crl = rpki.x509.CRL(DER_file = self.rpki_root_dir + self.rpki_root_crl)
        self.crl_number = crl.get_POWpkix().getExtension(rpki.oids.name2oid["cRLNumber"])[2]
      except:
        self.crl_number = 0
    self.crl_number += 1
    return self.crl_number


  def next_serial_number(self):
    if self.serial_number is None:
      subject_cert = self.get_subject_cert()
      if subject_cert is not None:
        self.serial_number = subject_cert.getSerial() + 1
      else:
        self.serial_number = 0
    self.serial_number += 1
    return self.serial_number


  def __init__(self):

    global rootd
    rootd = self                        # Gross, but simpler than what we'd have to do otherwise

    self.rpki_root_cert = None
    self.serial_number = None
    self.crl_number = None
    self.revoked = []

    os.environ["TZ"] = "UTC"
    time.tzset()

    self.cfg_file = None

    opts, argv = getopt.getopt(sys.argv[1:], "c:dh?", ["config=", "debug", "help"])
    for o, a in opts:
      if o in ("-h", "--help", "-?"):
        print __doc__
        sys.exit(0)
      elif o in ("-c", "--config"):
        self.cfg_file = a
      elif o in ("-d", "--debug"):
        rpki.log.use_syslog = False
    if argv:
      raise rpki.exceptions.CommandParseFailure, "Unexpected arguments %s" % argv

    rpki.log.init("rootd")

    self.cfg = rpki.config.parser(self.cfg_file, "rootd")

    rpki.log.enable_tracebacks = True

    self.cfg.set_global_flags()

    self.bpki_ta                 = rpki.x509.X509(Auto_update = self.cfg.get("bpki-ta"))
    self.rootd_bpki_key          = rpki.x509.RSA( Auto_update = self.cfg.get("rootd-bpki-key"))
    self.rootd_bpki_cert         = rpki.x509.X509(Auto_update = self.cfg.get("rootd-bpki-cert"))
    self.rootd_bpki_crl          = rpki.x509.CRL( Auto_update = self.cfg.get("rootd-bpki-crl"))
    self.child_bpki_cert         = rpki.x509.X509(Auto_update = self.cfg.get("child-bpki-cert"))

    self.http_server_host        = self.cfg.get("server-host", "")
    self.http_server_port        = int(self.cfg.get("server-port"))

    self.rpki_class_name         = self.cfg.get("rpki-class-name", "wombat")

    self.rpki_root_dir           = self.cfg.get("rpki-root-dir")
    self.rpki_base_uri           = self.cfg.get("rpki-base-uri", "rsync://" + self.rpki_class_name + ".invalid/")

    self.rpki_root_key           = rpki.x509.RSA(Auto_update = self.cfg.get("rpki-root-key"))
    self.rpki_root_cert_file     = self.cfg.get("rpki-root-cert")
    self.rpki_root_cert_uri      = self.cfg.get("rpki-root-cert-uri", self.rpki_base_uri + "Root.cer")

    self.rpki_root_manifest      = self.cfg.get("rpki-root-manifest", "Root.mft")
    self.rpki_root_crl           = self.cfg.get("rpki-root-crl",      "Root.crl")
    self.rpki_subject_cert       = self.cfg.get("rpki-subject-cert",  "Child.cer")
    self.rpki_subject_pkcs10     = self.cfg.get("rpki-subject-pkcs10", "Child.pkcs10")

    self.rpki_subject_lifetime   = rpki.sundial.timedelta.parse(self.cfg.get("rpki-subject-lifetime", "30d"))
    self.rpki_subject_regen      = rpki.sundial.timedelta.parse(self.cfg.get("rpki-subject-regen", self.rpki_subject_lifetime.convert_to_seconds() / 2))

    rpki.http.server(host     = self.http_server_host,
                     port     = self.http_server_port,
                     handlers = self.up_down_handler)<|MERGE_RESOLUTION|>--- conflicted
+++ resolved
@@ -211,11 +211,7 @@
     manifest_cert = self.rpki_root_cert.issue(
       keypair     = self.rpki_root_key,
       subject_key = manifest_keypair.get_RSApublic(),
-<<<<<<< HEAD
-      serial      = serial + 1,
-=======
       serial      = self.serial_number,
->>>>>>> d559bc6a
       sia         = ((rpki.oids.name2oid["id-ad-signedObject"],
                       ("uri", self.rpki_base_uri + self.rpki_root_manifest)),),
       aia         = self.rpki_root_cert_uri,
