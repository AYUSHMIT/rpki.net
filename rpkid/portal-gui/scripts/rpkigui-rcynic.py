--- conflicted
+++ resolved
@@ -196,11 +196,7 @@
                     qs = models.Cert.objects.filter(
                         keyid=obj.aki,
                         name=obj.issuer,
-<<<<<<< HEAD
-                        repo__statuses=object_accepted
-=======
                         repo__statuses__status=object_accepted
->>>>>>> 53a89ee6
                     )
                     ncerts = len(qs)
                     if ncerts == 0:
